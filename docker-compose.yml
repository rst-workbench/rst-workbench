--- conflicted
+++ resolved
@@ -38,7 +38,6 @@
     - 9101:8000
     environment:
     - CORENLP_ENDPOINT=http://corenlp:9000
-<<<<<<< HEAD
 
   #~ hilda-service:
     #~ labels:
@@ -49,16 +48,6 @@
     #~ ports:
     #~ - 9102:8000
 
-=======
-  hilda-service:
-    labels:
-      name: hilda
-      format: hilda
-      type: rst-parser
-    image: hilda-service:2018-10-18
-    ports:
-    - 9102:8000
->>>>>>> 960dc479
   heilman-sagae-service:
     labels:
       name: heilman-sagae-2015
